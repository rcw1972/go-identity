--- conflicted
+++ resolved
@@ -14,17 +14,15 @@
 	"github.com/multiformats/go-multiaddr"
 )
 
-<<<<<<< HEAD
 // IDLength is the number of bytes in an ID.
 const IDLength = 20
-=======
-const IDLength      = 20
-const AddressLength = 30
->>>>>>> c8e5efa9
 
 // An ID is a slice of 20 bytes that can be converted into an Address. It must
 // always be example 20 bytes.
 type ID []byte
+
+// AddressLength is the number of bytes in an Address.
+const AddressLength = 30
 
 // An Address is generated from an ID.
 type Address string
@@ -57,21 +55,13 @@
 
 // PublicAddress returns the Republic Address of this KeyPair. The Address is
 // the Base58 encoding of the MultiHash of the Republic ID.
-<<<<<<< HEAD
 func (keyPair KeyPair) PublicAddress() Address {
 	id := keyPair.PublicID()
 	hash := make([]byte, 2, 20)
 	hash[0] = multihash.KECCAK_256
 	hash[1] = IDLength
 	hash = append(hash, id...)
-	return Address(base58.EncodeAlphabet(hash, base58.BTCAlphabet))
-=======
-func (keyPair KeyPair) PublicAddress() string {
-	hash := make([]byte, 0, 2+IDLength)
-	hash = append(hash, multihash.KECCAK_256, IDLength)
-	hash = append(hash, keyPair.PublicID()...)
-	return base58.Encode(hash)
->>>>>>> c8e5efa9
+	return Address(base58.Encode(hash))
 }
 
 // MultiAddress returns the Republic multi address of the KeyPair.
